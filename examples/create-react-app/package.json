{
  "name": "create-react-app",
  "version": "0.1.0",
  "private": true,
  "dependencies": {
    "antd": "^3.12.1",
<<<<<<< HEAD
    "antd-theme-generator": "file:../../antd-theme-generator-1.2.0.tgz",
=======
    "antd-theme-generator": "^1.1.9",
>>>>>>> b02cb714
    "glob": "^7.1.3",
    "react": "^16.3.2",
    "react-app-rewire-less": "^2.1.1",
    "react-app-rewired": "^1.5.2",
    "react-color": "^2.14.1",
    "react-dom": "^16.3.2",
    "react-scripts": "1.1.4"
  },
  "scripts": {
    "start": "npm run color && react-app-rewired start",
    "build": "react-app-rewired build",
    "color": "node color.js",
    "test": "react-scripts test --env=jsdom",
    "eject": "react-scripts eject"
  },
  "devDependencies": {
    "babel-plugin-import": "^1.7.0",
    "less-plugin-npm-import": "^2.1.0"
  }
}<|MERGE_RESOLUTION|>--- conflicted
+++ resolved
@@ -4,11 +4,7 @@
   "private": true,
   "dependencies": {
     "antd": "^3.12.1",
-<<<<<<< HEAD
-    "antd-theme-generator": "file:../../antd-theme-generator-1.2.0.tgz",
-=======
-    "antd-theme-generator": "^1.1.9",
->>>>>>> b02cb714
+    "antd-theme-generator": "^1.2.0",
     "glob": "^7.1.3",
     "react": "^16.3.2",
     "react-app-rewire-less": "^2.1.1",
